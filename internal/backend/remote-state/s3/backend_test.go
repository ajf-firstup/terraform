--- conflicted
+++ resolved
@@ -840,8 +840,6 @@
 func TestBackendKmsKeyId(t *testing.T) {
 	testACC(t)
 
-	ctx := context.TODO()
-
 	testCases := map[string]struct {
 		config        map[string]any
 		expectedKeyId string
@@ -884,15 +882,10 @@
 
 			configSchema, diags := b.PrepareConfig(configSchema)
 
-<<<<<<< HEAD
 			if !diags.HasErrors() {
 				confDiags := b.Configure(configSchema)
 				diags = diags.Append(confDiags)
 			}
-=======
-				createS3Bucket(ctx, t, b.s3Client, bucketName, b.awsConfig.Region)
-				defer deleteS3Bucket(ctx, t, b.s3Client, bucketName)
->>>>>>> 62a04cfd
 
 			if diff := cmp.Diff(diags, tc.expectedDiags, cmp.Comparer(diagnosticComparer)); diff != "" {
 				t.Fatalf("unexpected diagnostics difference: %s", diff)
@@ -1009,7 +1002,7 @@
 			maps.Copy(config, tc.config)
 
 			oldEnv := os.Environ() // For now, save without clearing
-			defer popEnv(oldEnv)
+			defer servicemocks.PopEnv(oldEnv)
 			for k, v := range tc.environmentVariables {
 				os.Setenv(k, v)
 			}
@@ -1034,14 +1027,9 @@
 				}
 			}
 
-<<<<<<< HEAD
 			if !diags.HasErrors() {
-				createS3Bucket(t, b.s3Client, bucketName)
-				defer deleteS3Bucket(t, b.s3Client, bucketName)
-=======
 				createS3Bucket(ctx, t, b.s3Client, bucketName, b.awsConfig.Region)
 				defer deleteS3Bucket(ctx, t, b.s3Client, bucketName)
->>>>>>> 62a04cfd
 
 				backend.TestBackendStates(t, b)
 			}
